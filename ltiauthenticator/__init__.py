--- conflicted
+++ resolved
@@ -1,10 +1,6 @@
 import time
 
-<<<<<<< HEAD
 from traitlets import Bool, Dict, Unicode
-=======
-from traitlets import Dict
->>>>>>> eb5ba285
 from tornado import gen, web
 
 from jupyterhub.auth import Authenticator
